--- conflicted
+++ resolved
@@ -32,9 +32,6 @@
 
 from PIL import Image as PILImage
 from PIL import ImageDraw, ImageOps
-from PIL.ExifTags import TAGS
-
-EXIF_ORIENTATION_TAG = 274
 
 EXIF_ORIENTATION_TAG = 274
 
@@ -67,22 +64,12 @@
         """
 
         exif = self.img._getexif()
-<<<<<<< HEAD
-        orient = exif.get(EXIF_ORIENTATION_TAG)
-        if orient == 3:
-            self.img.rotate(180)
-        elif orient == 6:
-            self.img.rotate(270)
-        elif orient == 8:
-            self.img.rotate(90)
-=======
         orientation = exif.get(EXIF_ORIENTATION_TAG)
 
         rotate_map = {3:180, 6:-90, 8:90}
         rotation = rotate_map.get(orientation)
         if rotation:
             self.img = self.img.rotate(rotation)
->>>>>>> 2f2c9d38
 
         if self.img.size[0] > self.img.size[1]:
             newsize = size
