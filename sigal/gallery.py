--- conflicted
+++ resolved
@@ -25,12 +25,7 @@
 # FROM, OUT OF OR IN CONNECTION WITH THE SOFTWARE OR THE USE OR OTHER DEALINGS
 # IN THE SOFTWARE.
 
-<<<<<<< HEAD
-from __future__ import absolute_import, print_function
-
 from copy import copy as shallowcopy
-=======
->>>>>>> a7841c5d
 import fnmatch
 import locale
 import logging
